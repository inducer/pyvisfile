#!/usr/bin/env python

from aksetup_helper import NumpyExtension


class PyUblasExtension(NumpyExtension):
    def get_module_include_path(self, name):
        from pkg_resources import Requirement, resource_filename
        return resource_filename(Requirement.parse(name), "%s/include" % name)

    def get_additional_include_dirs(self):
        return (NumpyExtension.get_additional_include_dirs(self)
                + [self.get_module_include_path("pyublas")])


def get_config_schema():
    from aksetup_helper import ConfigSchema,  \
            IncludeDir, LibraryDir, Libraries, BoostLibraries, \
            Switch, StringListOption, make_boost_base_options

    return ConfigSchema(make_boost_base_options() + [
        Switch("USE_SILO", False, "Compile libsilo interface"),

        IncludeDir("SILO", []),
        LibraryDir("SILO", []),
        Libraries("SILO", ["siloh5"]),

        StringListOption("CXXFLAGS", [],
            help="Any extra C++ compiler options to include"),
        ])


def main():
    from setuptools import find_packages
<<<<<<< HEAD
    from aksetup_helper import (hack_distutils, get_config, setup,
            ExtensionUsingNumpy, check_pybind11, PybindBuildExtCommand,
            get_pybind_include)
=======
    from aksetup_helper import hack_distutils, get_config, setup
>>>>>>> 184b7625

    hack_distutils()
    conf = get_config(get_config_schema(),
            warn_about_no_config=False)

    extra_defines = {}
    extra_include_dirs = []
    extra_library_dirs = []
    extra_libraries = []

    ver_dic = {}
    ver_file_name = "pyvisfile/__init__.py"
    with open(ver_file_name) as inf:
        exec(compile(inf.read(), ver_file_name, "exec"), ver_dic)

    requirements = []
    ext_modules = []

    if conf["USE_SILO"]:
        check_pybind11()

        extra_defines["USE_SILO"] = 1
        extra_include_dirs.extend(conf["SILO_INC_DIR"])
        extra_library_dirs.extend(conf["SILO_LIB_DIR"])
        extra_libraries.extend(conf["SILO_LIBNAME"])

        ext_modules.append(ExtensionUsingNumpy("_internal",
            ["src/wrapper/wrap_silo.cpp"],
            include_dirs=[get_pybind_include()] + extra_include_dirs,
            library_dirs=extra_library_dirs,
            libraries=extra_libraries,
            extra_compile_args=conf["CXXFLAGS"],
            define_macros=list(extra_defines.items()),
            language="c++",
            ))
        requirements.append("pybind11>=2.5.0")

    setup(name="pyvisfile",
            version=ver_dic["VERSION_TEXT"],
            description="Large-scale Visualization Data Storage",
            long_description=open("README.rst").read(),
            classifiers=[
                "Development Status :: 4 - Beta",
                "Intended Audience :: Developers",
                "Intended Audience :: Other Audience",
                "Intended Audience :: Science/Research",
                "License :: OSI Approved :: MIT License",
                "Natural Language :: English",
                "Programming Language :: C++",
                "Programming Language :: Python",
                "Programming Language :: Python :: 3",
                "Topic :: Multimedia :: Graphics :: 3D Modeling",
                "Topic :: Scientific/Engineering",
                "Topic :: Scientific/Engineering :: Mathematics",
                "Topic :: Scientific/Engineering :: Physics",
                "Topic :: Scientific/Engineering :: Visualization",
                "Topic :: Software Development :: Libraries",
                ],

            author="Andreas Kloeckner",
            author_email="inform@tiker.net",
            license="MIT",
            url="http://mathema.tician.de/software/pyvisfile",

            # dependencies
            setup_requires=requirements,
            python_requires="~=3.6",
            install_requires=[
                    "pytools>=2013.2",
                    ] + requirements,

            packages=find_packages(),
            ext_package="pyvisfile.silo",
            ext_modules=ext_modules,

            cmdclass={"build_ext": PybindBuildExtCommand},
            zip_safe=False)


if __name__ == "__main__":
    main()<|MERGE_RESOLUTION|>--- conflicted
+++ resolved
@@ -15,7 +15,7 @@
 
 def get_config_schema():
     from aksetup_helper import ConfigSchema,  \
-            IncludeDir, LibraryDir, Libraries, BoostLibraries, \
+            IncludeDir, LibraryDir, Libraries, \
             Switch, StringListOption, make_boost_base_options
 
     return ConfigSchema(make_boost_base_options() + [
@@ -32,13 +32,9 @@
 
 def main():
     from setuptools import find_packages
-<<<<<<< HEAD
     from aksetup_helper import (hack_distutils, get_config, setup,
             ExtensionUsingNumpy, check_pybind11, PybindBuildExtCommand,
             get_pybind_include)
-=======
-    from aksetup_helper import hack_distutils, get_config, setup
->>>>>>> 184b7625
 
     hack_distutils()
     conf = get_config(get_config_schema(),
